#!/usr/bin/env python

"""utils - small shared utilities for other diffpy packages

Packages:   diffpy.utils
"""

import os
from setuptools import setup, find_packages

# Use this version when git data are not available, like in git zip archive.
# Update when tagging a new release.
<<<<<<< HEAD
FALLBACK_VERSION = '3.0a0.post0'
=======
FALLBACK_VERSION = '1.2.1.post0'
>>>>>>> e971d120

# versioncfgfile holds version data for git commit hash and date.
# It must reside in the same directory as version.py.
MYDIR = os.path.dirname(os.path.abspath(__file__))
versioncfgfile = os.path.join(MYDIR, 'src/diffpy/utils/version.cfg')
gitarchivecfgfile = versioncfgfile.replace('version.cfg', 'gitarchive.cfg')

def gitinfo():
    from subprocess import Popen, PIPE
    kw = dict(stdout=PIPE, cwd=MYDIR)
    proc = Popen(['git', 'describe', '--match=v[[:digit:]]*'], **kw)
    desc = proc.stdout.read().decode()
    proc = Popen(['git', 'log', '-1', '--format=%H %at %ai'], **kw)
    glog = proc.stdout.read().decode()
    rv = {}
    rv['version'] = '.post'.join(desc.strip().split('-')[:2]).lstrip('v')
    rv['commit'], rv['timestamp'], rv['date'] = glog.strip().split(None, 2)
    return rv


def getversioncfg():
<<<<<<< HEAD
    from configparser import RawConfigParser
=======
    import re
    from ConfigParser import RawConfigParser
>>>>>>> e971d120
    vd0 = dict(version=FALLBACK_VERSION, commit='', date='', timestamp=0)
    # first fetch data from gitarchivecfgfile, ignore if it is unexpanded
    g = vd0.copy()
    cp0 = RawConfigParser(vd0)
    cp0.read(gitarchivecfgfile)
    if '$Format:' not in cp0.get('DEFAULT', 'commit'):
        g = cp0.defaults()
        mx = re.search(r'\btag: v(\d[^,]*)', g.pop('refnames'))
        if mx:
            g['version'] = mx.group(1)
    # then try to obtain version data from git.
    gitdir = os.path.join(MYDIR, '.git')
    if os.path.exists(gitdir) or 'GIT_DIR' in os.environ:
        try:
            g = gitinfo()
        except OSError:
            pass
    # finally, check and update the active version file
    cp = RawConfigParser()
    cp.read(versioncfgfile)
    d = cp.defaults()
    rewrite = not d or (g['commit'] and (
        g['version'] != d.get('version') or g['commit'] != d.get('commit')))
    if rewrite:
        cp.set('DEFAULT', 'version', g['version'])
        cp.set('DEFAULT', 'commit', g['commit'])
        cp.set('DEFAULT', 'date', g['date'])
        cp.set('DEFAULT', 'timestamp', g['timestamp'])
        cp.write(open(versioncfgfile, 'w'))
    return cp

versiondata = getversioncfg()

# define distribution
setup_args = dict(
        name = "diffpy.utils",
        version = versiondata.get('DEFAULT', 'version'),
        namespace_packages = ['diffpy'],
<<<<<<< HEAD
        packages = [('diffpy.' + p) for p in find_packages('diffpy')],
=======
        packages = find_packages('src'),
        package_dir = {'' : 'src'},
>>>>>>> e971d120
        test_suite = 'diffpy.utils.tests',
        include_package_data = True,
        zip_safe = False,
        author = 'Simon J.L. Billinge group',
        author_email = 'sb2896@columbia.edu',
        maintainer = 'Pavol Juhas',
        maintainer_email = 'pavol.juhas@gmail.com',
        description = "Shared utilities for diffpy packages.",
        license = 'BSD-style license',
        url = "https://github.com/diffpy/diffpy.utils/",
        keywords = "text data parsers wx grid",
        classifiers = [
            # List of possible values at
            # http://pypi.python.org/pypi?:action=list_classifiers
            'Development Status :: 5 - Production/Stable',
            'Environment :: Console',
            'Intended Audience :: Developers',
            'Intended Audience :: Science/Research',
            'License :: OSI Approved :: BSD License',
            'Operating System :: MacOS :: MacOS X',
            'Operating System :: Microsoft :: Windows',
            'Operating System :: POSIX',
            'Operating System :: Unix',
            'Programming Language :: Python :: 3'
            'Topic :: Scientific/Engineering :: Physics',
        ],
)

if __name__ == '__main__':
    setup(**setup_args)

# End of file<|MERGE_RESOLUTION|>--- conflicted
+++ resolved
@@ -10,11 +10,7 @@
 
 # Use this version when git data are not available, like in git zip archive.
 # Update when tagging a new release.
-<<<<<<< HEAD
 FALLBACK_VERSION = '3.0a0.post0'
-=======
-FALLBACK_VERSION = '1.2.1.post0'
->>>>>>> e971d120
 
 # versioncfgfile holds version data for git commit hash and date.
 # It must reside in the same directory as version.py.
@@ -36,12 +32,8 @@
 
 
 def getversioncfg():
-<<<<<<< HEAD
+    import re
     from configparser import RawConfigParser
-=======
-    import re
-    from ConfigParser import RawConfigParser
->>>>>>> e971d120
     vd0 = dict(version=FALLBACK_VERSION, commit='', date='', timestamp=0)
     # first fetch data from gitarchivecfgfile, ignore if it is unexpanded
     g = vd0.copy()
@@ -80,12 +72,8 @@
         name = "diffpy.utils",
         version = versiondata.get('DEFAULT', 'version'),
         namespace_packages = ['diffpy'],
-<<<<<<< HEAD
-        packages = [('diffpy.' + p) for p in find_packages('diffpy')],
-=======
-        packages = find_packages('src'),
+        packages = [('diffpy.' + p) for p in find_packages('src/diffpy')],
         package_dir = {'' : 'src'},
->>>>>>> e971d120
         test_suite = 'diffpy.utils.tests',
         include_package_data = True,
         zip_safe = False,
