--- conflicted
+++ resolved
@@ -62,16 +62,6 @@
         return {}
 
 
-<<<<<<< HEAD
-def _sorted_merge(*dicts):
-    merged = {}
-    for d in dicts:
-        merged.update(d)
-    return merged
-
-
-=======
->>>>>>> 969ca543
 def get_user_info(owner_name=None, owner_email=None, owner_orcid=None):
     """Get name, email and orcid of the owner/user from various sources and
     return it as a metadata dictionary.
@@ -111,23 +101,8 @@
     for key, value in copy(runtime_info).items():
         if value is None or value == "":
             del runtime_info[key]
-<<<<<<< HEAD
-    global_config = load_config(Path().home() / "diffpyconfig.json")
-    local_config = load_config(Path().cwd() / "diffpyconfig.json")
-=======
     global_config = _load_config(Path().home() / "diffpyconfig.json")
     local_config = _load_config(Path().cwd() / "diffpyconfig.json")
-    # if global_config is None and local_config is None:
-    #     print(
-    #         "No global configuration file was found containing "
-    #         "information about the user to associate with the data.\n"
-    #         "By following the prompts below you can add your name and email to this file on the current "
-    #         "computer and your name will be automatically associated with subsequent diffpy data by default.\n"
-    #         "This is not recommended on a shared or public computer. "
-    #         "You will only have to do that once.\n"
-    #         "For more information, please refer to www.diffpy.org/diffpy.utils/examples/toolsexample.html"
-    #     )
->>>>>>> 969ca543
     user_info = global_config
     user_info.update(local_config)
     user_info.update(runtime_info)
@@ -135,8 +110,8 @@
 
 
 def check_and_build_global_config(skip_config_creation=False):
-    """
-    Checks for a global diffpu config file in user's home directory and creates one if it is missing
+    """Checks for a global diffpu config file in user's home directory and
+    creates one if it is missing.
 
     The file it looks for is called diffpyconfig.json.  This can contain anything in json format, but
     minimally contains information about the computer owner.  The information is used
@@ -160,7 +135,6 @@
     Returns
     -------
     bool: True if the file exists and False otherwise.
-
     """
     config_exists = False
     config_path = Path().home() / "diffpyconfig.json"
@@ -182,9 +156,13 @@
     username = input("Please enter the name you would want future work to be credited to: ").strip()
     email = input("Please enter your email: ").strip()
     orcid = input("Please enter your orcid ID if you know it: ").strip()
-    config = {"owner_name": stringify(username), "owner_email": stringify(email), "owner_orcid": stringify(orcid)}
+    config = {
+        "owner_name": _stringify(username),
+        "owner_email": _stringify(email),
+        "owner_orcid": _stringify(orcid),
+    }
     if email != "" or orcid != "" or username != "":
-        config["owner_orcid"] = stringify(orcid)
+        config["owner_orcid"] = _stringify(orcid)
         with open(config_path, "w") as f:
             f.write(json.dumps(config))
         outro_text = (
