--- conflicted
+++ resolved
@@ -51,11 +51,7 @@
         """
         hignore = ["# ", "// ", "["]  # ignore lines beginning with these strings
         delimiter = ": "  # what our data should be separated by
-<<<<<<< HEAD
-        hdata, rv = loadData(loaddatawithheaders, headers=True, hdel=delimiter, hignore=hignore)
-=======
         hdata = loadData(loaddatawithheaders, headers=True, hdel=delimiter, hignore=hignore)
->>>>>>> 71903750
         # only fourteen lines of data are formatted properly
         assert len(hdata) == 14
         # check the following are floats
