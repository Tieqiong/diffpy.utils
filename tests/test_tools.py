--- conflicted
+++ resolved
@@ -5,76 +5,12 @@
 
 import pytest
 
-<<<<<<< HEAD
-from diffpy.utils.tools import compute_mu_using_xraydb, get_package_info, get_user_info
-
-# def _setup_dirs(monkeypatch, user_filesystem):
-#     home_dir, cwd_dir = user_filesystem.home_dir, user_filesystem.cwd_dir
-#     os.chdir(cwd_dir)
-#     return home_dir
-#
-
-
-def _run_tests(inputs, expected):
-    args = {"username": inputs[0], "email": inputs[1]}
-    expected_username, expected_email = expected
-    config = get_user_info(args)
-    assert config.get("username") == expected_username
-    assert config.get("email") == expected_email
-
-
-params_user_info_with_local_conf_file = [
-    (["", ""], ["cwd_username", "cwd@email.com"]),
-    (["cli_username", ""], ["cli_username", "cwd@email.com"]),
-    (["", "cli@email.com"], ["cwd_username", "cli@email.com"]),
-    ([None, None], ["cwd_username", "cwd@email.com"]),
-    (["cli_username", None], ["cli_username", "cwd@email.com"]),
-    ([None, "cli@email.com"], ["cwd_username", "cli@email.com"]),
-    (["cli_username", "cli@email.com"], ["cli_username", "cli@email.com"]),
-]
-params_user_info_with_no_home_conf_file = [
-    (
-        [None, None],
-        ["input_username", "input@email.com"],
-        ["input_username", "input@email.com"],
-    ),
-    (
-        ["cli_username", None],
-        ["", "input@email.com"],
-        ["cli_username", "input@email.com"],
-    ),
-    (
-        [None, "cli@email.com"],
-        ["input_username", ""],
-        ["input_username", "cli@email.com"],
-    ),
-    (
-        ["", ""],
-        ["input_username", "input@email.com"],
-        ["input_username", "input@email.com"],
-    ),
-    (
-        ["cli_username", ""],
-        ["", "input@email.com"],
-        ["cli_username", "input@email.com"],
-    ),
-    (
-        ["", "cli@email.com"],
-        ["input_username", ""],
-        ["input_username", "cli@email.com"],
-    ),
-    (
-        ["cli_username", "cli@email.com"],
-        ["input_username", "input@email.com"],
-        ["cli_username", "cli@email.com"],
-    ),
-]
-params_user_info_no_conf_file_no_inputs = [
-    ([None, None], ["", ""], ["", ""]),
-]
-=======
-from diffpy.utils.tools import check_and_build_global_config, get_package_info, get_user_info
->>>>>>> b0b6676b
+from diffpy.utils.tools import (
+    check_and_build_global_config,
+    compute_mu_using_xraydb,
+    get_package_info,
+    get_user_info,
+)
 
 
 @pytest.mark.parametrize(
@@ -235,59 +171,59 @@
     "inputs, expected_mu",
     [
         # Test whether the function returns the correct mu
-        (  # C1: No density or packing fraction provided, expect to compute mu based on standard density
-            {
-                "sample_composition": "H2O",
-                "energy": 10000,
-                "density": None,
-                "packing_fraction": 1,
+        (  # C1: No density or packing fraction (only for known material), expect to get mu from database
+            {
+                "sample_composition": "H2O",
+                "energy": 10,
             },
             0.5330,
         ),
-        (  # C2: Packing fraction (=0.5) provided only, expect to return half of mu based on standard density
-            {
-                "sample_composition": "H2O",
-                "energy": 10000,
-                "density": None,
+        (  # C2: Packing fraction (=0.5) provided only (only for known material)
+            {
+                "sample_composition": "H2O",
+                "energy": 10,
                 "packing_fraction": 0.5,
             },
             0.2665,
         ),
-        (  # C3: Density provided only, expect to compute mu based on density
-            # 1. Standard density provided, expect to return the same mu as C1
-            {
-                "sample_composition": "H2O",
-                "energy": 10000,
-                "density": 0.997,
-                "packing_fraction": 1,
+        (  # C3: Density provided only, expect to compute mu based on it
+            # 1. Known material
+            {
+                "sample_composition": "H2O",
+                "energy": 10,
+                "density": 0.987,
             },
             0.5330,
         ),
-        (  # 2. Lower density for H2O (half of standard), expect to return half of mu based on standard density
-            {
-                "sample_composition": "H2O",
-                "energy": 10000,
-                "density": 0.4985,
-                "packing_fraction": 1,
-            },
-            0.2665,
-        ),
-        (  # C4: Both standard density and packing fraction are provided, expect to compute the same mu as C2
-            {
-                "sample_composition": "H2O",
-                "energy": 10000,
+        (  # 2. Unknown material
+            {
+                "sample_composition": "ZrO2",
+                "energy": 17,
+                "density": 1.009,
+            },
+            1.252,
+        ),
+        (  # C4: Both density and packing fraction are provided, expect to compute mu based on both
+            # 1. Known material
+            {
+                "sample_composition": "H2O",
+                "energy": 10,
                 "density": 0.997,
                 "packing_fraction": 0.5,
             },
             0.2665,
         ),
+        (  # 2. Unknown material
+            {
+                "sample_composition": "ZrO2",
+                "energy": 17,
+                "density": 1.009,
+                "packing_fraction": 0.5,
+            },
+            0.626,
+        ),
     ],
 )
 def test_compute_mu_using_xraydb(inputs, expected_mu):
-    actual_mu = compute_mu_using_xraydb(
-        inputs["sample_composition"],
-        inputs["energy"],
-        density=inputs["density"],
-        packing_fraction=inputs["packing_fraction"],
-    )
+    actual_mu = compute_mu_using_xraydb(**inputs)
     assert actual_mu == pytest.approx(expected_mu, rel=0.01, abs=0.1)