--- conflicted
+++ resolved
@@ -7,14 +7,10 @@
 import pytest
 
 from diffpy.utils.tools import (
-<<<<<<< HEAD
+    _extend_z_and_convolve,
     check_and_build_global_config,
     compute_mu_using_xraydb,
-=======
-    _extend_z_and_convolve,
-    check_and_build_global_config,
     compute_mud,
->>>>>>> e72022e8
     get_package_info,
     get_user_info,
 )
@@ -174,7 +170,6 @@
     assert actual_metadata == expected
 
 
-<<<<<<< HEAD
 @pytest.mark.parametrize(
     "inputs",
     [
@@ -202,7 +197,8 @@
         "Please rerun specifying only one.",
     ):
         compute_mu_using_xraydb(**inputs)
-=======
+
+
 def test_compute_mud(tmp_path):
     diameter, slit_width, z0, I0, mud, slope = 1, 0.1, 0, 1e5, 3, 0
     z_data = np.linspace(-1, 1, 50)
@@ -216,5 +212,4 @@
 
     expected_mud = 3
     actual_mud = compute_mud(file)
-    assert actual_mud == pytest.approx(expected_mud, rel=1e-4, abs=1e-3)
->>>>>>> e72022e8
+    assert actual_mud == pytest.approx(expected_mud, rel=1e-4, abs=1e-3)