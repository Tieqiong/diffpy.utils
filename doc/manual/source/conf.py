#!/usr/bin/env python
# -*- coding: utf-8 -*-
#
# diffpy.utils documentation build configuration file, created by
# sphinx-quickstart on Thu Jan 30 15:49:41 2014.
#
# This file is execfile()d with the current directory set to its
# containing dir.
#
# Note that not all possible configuration values are present in this
# autogenerated file.
#
# All configuration values have a default; values that are commented out
# serve to show the default.

import sys
import os
import time

# If extensions (or modules to document with autodoc) are in another directory,
# add these directories to sys.path here. If the directory is relative to the
# documentation root, use os.path.abspath to make it absolute, like shown here.
#sys.path.insert(0, os.path.abspath('.'))
sys.path.insert(0, os.path.abspath('../../..'))

# abbreviations
ab_authors = 'Pavol Juhás, Timur Davis, Christopher L. Farrow, Simon J.L. Billinge group'

# -- General configuration ------------------------------------------------

# If your documentation needs a minimal Sphinx version, state it here.
#needs_sphinx = '1.0'

# Add any Sphinx extension module names here, as strings. They can be
# extensions coming with Sphinx (named 'sphinx.ext.*') or your custom
# ones.
extensions = [
    'sphinx.ext.autodoc',
    'sphinx.ext.intersphinx',
    'sphinx.ext.viewcode',
]

# Add any paths that contain templates here, relative to this directory.
templates_path = ['_templates']

# The suffix of source filenames.
source_suffix = '.rst'

# The encoding of source files.
#source_encoding = 'utf-8-sig'

# The master toctree document.
master_doc = 'index'

# General information about the project.
project = 'diffpy.utils'
copyright = '%Y, Brookhaven National Laboratory'

# The version info for the project you're documenting, acts as replacement for
# |version| and |release|, also used in various other places throughout the
# built documents.
from setup import versiondata
fullversion = versiondata.get('DEFAULT', 'version')
# The short X.Y version.
version = '.'.join(fullversion.split('.')[:2])
# The full version, including alpha/beta/rc tags.
release = fullversion

# The language for content autogenerated by Sphinx. Refer to documentation
# for a list of supported languages.
#language = None

# There are two options for replacing |today|: either, you set today to some
# non-false value, then it is used:
#today = ''
today_seconds = versiondata.getint('DEFAULT', 'timestamp')
today = time.strftime('%B %d, %Y', time.localtime(today_seconds))
year = today.split()[-1]
# Else, today_fmt is used as the format for a strftime call.
#today_fmt = '%B %d, %Y'
# substitute YEAR in the copyright string
copyright = copyright.replace('%Y', year)

# List of patterns, relative to source directory, that match files and
# directories to ignore when looking for source files.
exclude_patterns = ['build']

# The reST default role (used for this markup: `text`) to use for all
# documents.
#default_role = None

# If true, '()' will be appended to :func: etc. cross-reference text.
#add_function_parentheses = True

# If true, the current module name will be prepended to all description
# unit titles (such as .. function::).
#add_module_names = True

# If true, sectionauthor and moduleauthor directives will be shown in the
# output. They are ignored by default.
#show_authors = False

# The name of the Pygments (syntax highlighting) style to use.
pygments_style = 'sphinx'

# A list of ignored prefixes for module index sorting.
modindex_common_prefix = ['diffpy.utils']

# Display all warnings for missing links.
nitpicky = True

# -- Options for HTML output ----------------------------------------------

# The theme to use for HTML and HTML Help pages.  See the documentation for
# a list of builtin themes.
html_theme = 'default'

# Theme options are theme-specific and customize the look and feel of a theme
# further.  For a list of options available for each theme, see the
# documentation.
#html_theme_options = {}
html_theme_options = {'collapsiblesidebar' : 'true'}

# Add any paths that contain custom themes here, relative to this directory.
#html_theme_path = []

# The name for this set of Sphinx documents.  If None, it defaults to
# "<project> v<release> documentation".
#html_title = None

# A shorter title for the navigation bar.  Default is the same as html_title.
#html_short_title = None

# The name of an image file (relative to this directory) to place at the top
# of the sidebar.
#html_logo = None

# The name of an image file (within the static path) to use as favicon of the
# docs.  This file should be a Windows icon file (.ico) being 16x16 or 32x32
# pixels large.
#html_favicon = None

# Add any paths that contain custom static files (such as style sheets) here,
# relative to this directory. They are copied after the builtin static files,
# so a file named "default.css" will overwrite the builtin "default.css".
html_static_path = ['_static']

# Add any extra paths that contain custom files (such as robots.txt or
# .htaccess) here, relative to this directory. These files are copied
# directly to the root of the documentation.
#html_extra_path = []

# If not '', a 'Last updated on:' timestamp is inserted at every page bottom,
# using the given strftime format.
#html_last_updated_fmt = '%b %d, %Y'

# If true, SmartyPants will be used to convert quotes and dashes to
# typographically correct entities.
#html_use_smartypants = True

# Custom sidebar templates, maps document names to template names.
#html_sidebars = {}

# Additional templates that should be rendered to pages, maps page names to
# template names.
#html_additional_pages = {}

# If false, no module index is generated.
#html_domain_indices = True

# If false, no index is generated.
#html_use_index = True

# If true, the index is split into individual pages for each letter.
#html_split_index = False

# If true, links to the reST sources are added to the pages.
#html_show_sourcelink = True

# If true, "Created using Sphinx" is shown in the HTML footer. Default is True.
#html_show_sphinx = True

# If true, "(C) Copyright ..." is shown in the HTML footer. Default is True.
#html_show_copyright = True

# If true, an OpenSearch description file will be output, and all pages will
# contain a <link> tag referring to it.  The value of this option must be the
# base URL from which the finished HTML is served.
#html_use_opensearch = ''

# This is the file name suffix for HTML files (e.g. ".xhtml").
#html_file_suffix = None

# Output file base name for HTML help builder.
htmlhelp_basename = 'diffpyutilsdoc'


# -- Options for LaTeX output ---------------------------------------------

latex_elements = {
# The paper size ('letterpaper' or 'a4paper').
#'papersize': 'letterpaper',

# The font size ('10pt', '11pt' or '12pt').
#'pointsize': '10pt',

# Additional stuff for the LaTeX preamble.
#'preamble': '',
}

# Grouping the document tree into LaTeX files. List of tuples
# (source start file, target name, title,
#  author, documentclass [howto, manual, or own class]).
latex_documents = [
<<<<<<< HEAD
  ('index', 'diffpyutils.tex', 'diffpy.utils Documentation',
=======
  ('index', 'diffpy.utils.tex', u'diffpy.utils Documentation',
>>>>>>> 14087b22
   ab_authors, 'manual'),
]

# The name of an image file (relative to this directory) to place at the top of
# the title page.
#latex_logo = None

# For "manual" documents, if this is true, then toplevel headings are parts,
# not chapters.
#latex_use_parts = False

# If true, show page references after internal links.
#latex_show_pagerefs = False

# If true, show URL addresses after external links.
#latex_show_urls = False

# Documents to append as an appendix to all manuals.
#latex_appendices = []

# If false, no module index is generated.
#latex_domain_indices = True


# -- Options for manual page output ---------------------------------------

# One entry per manual page. List of tuples
# (source start file, name, description, authors, manual section).
man_pages = [
<<<<<<< HEAD
    ('index', 'srreal', 'SrReal Documentation',
=======
    ('index', 'diffpy.utils', u'diffpy.utils Documentation',
>>>>>>> 14087b22
     ab_authors, 1)
]

# If true, show URL addresses after external links.
#man_show_urls = False


# -- Options for Texinfo output -------------------------------------------

# Grouping the document tree into Texinfo files. List of tuples
# (source start file, target name, title, author,
#  dir menu entry, description, category)
texinfo_documents = [
<<<<<<< HEAD
  ('index', 'diffpyutils', 'diffpy.utils Documentation',
   ab_authors, 'diffpyutils', 'One line description of project.',
=======
  ('index', 'diffpy.utils', u'diffpy.utils Documentation',
   ab_authors, 'diffpy.utils', 'One line description of project.',
>>>>>>> 14087b22
   'Miscellaneous'),
]

# Documents to append as an appendix to all manuals.
#texinfo_appendices = []

# If false, no module index is generated.
#texinfo_domain_indices = True

# How to display URL addresses: 'footnote', 'no', or 'inline'.
#texinfo_show_urls = 'footnote'

# If true, do not generate a @detailmenu in the "Top" node's menu.
#texinfo_no_detailmenu = False


# Example configuration for intersphinx: refer to the Python standard library.
# intersphinx_mapping = {'http://docs.python.org/': None}<|MERGE_RESOLUTION|>--- conflicted
+++ resolved
@@ -212,11 +212,7 @@
 # (source start file, target name, title,
 #  author, documentclass [howto, manual, or own class]).
 latex_documents = [
-<<<<<<< HEAD
-  ('index', 'diffpyutils.tex', 'diffpy.utils Documentation',
-=======
-  ('index', 'diffpy.utils.tex', u'diffpy.utils Documentation',
->>>>>>> 14087b22
+  ('index', 'diffpy.utils.tex', 'diffpy.utils Documentation',
    ab_authors, 'manual'),
 ]
 
@@ -246,11 +242,7 @@
 # One entry per manual page. List of tuples
 # (source start file, name, description, authors, manual section).
 man_pages = [
-<<<<<<< HEAD
-    ('index', 'srreal', 'SrReal Documentation',
-=======
-    ('index', 'diffpy.utils', u'diffpy.utils Documentation',
->>>>>>> 14087b22
+    ('index', 'diffpy.utils', 'diffpy.utils Documentation',
      ab_authors, 1)
 ]
 
@@ -264,13 +256,8 @@
 # (source start file, target name, title, author,
 #  dir menu entry, description, category)
 texinfo_documents = [
-<<<<<<< HEAD
-  ('index', 'diffpyutils', 'diffpy.utils Documentation',
-   ab_authors, 'diffpyutils', 'One line description of project.',
-=======
-  ('index', 'diffpy.utils', u'diffpy.utils Documentation',
+  ('index', 'diffpy.utils', 'diffpy.utils Documentation',
    ab_authors, 'diffpy.utils', 'One line description of project.',
->>>>>>> 14087b22
    'Miscellaneous'),
 ]
 
