--- conflicted
+++ resolved
@@ -1,6 +1,3 @@
 numpy
-<<<<<<< HEAD
 xraydb
-=======
-scipy
->>>>>>> e72022e8
+scipy